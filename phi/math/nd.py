# Because division is different in Python 2 and 3
from __future__ import division

import numpy as np

from phi import struct
from phi.struct.tensorop import collapsed_gather_nd
from .base_backend import DYNAMIC_BACKEND as math


def spatial_rank(tensor):
    """ The spatial rank of a tensor is ndims - 2. """
    return math.ndims(tensor) - 2


def spatial_dimensions(obj):
    return tuple(range(1, len(math.staticshape(obj)) - 1))


def axes(obj):
    return tuple(range(len(math.staticshape(obj)) - 2))


def all_dimensions(tensor):
    return range(len(math.staticshape(tensor)))


def is_scalar(obj):
    return len(math.staticshape(obj)) == 0


def indices_tensor(tensor, dtype=np.float32):
    """
    Returns an index tensor of the same spatial shape as the given tensor.
    Each index denotes the location within the tensor starting from zero.
    Indices are encoded as vectors in the index tensor.

    :param tensor: a tensor of shape (batch size, spatial dimensions..., component size)
    :param dtype: a numpy data type (default float32)
    :return: an index tensor of shape (1, spatial dimensions..., spatial rank)
    """
    spatial_dimensions = list(tensor.shape[1:-1])
    idx_zyx = np.meshgrid(*[range(dim) for dim in spatial_dimensions], indexing='ij')
    idx = np.stack(idx_zyx, axis=-1).reshape([1, ] + spatial_dimensions + [len(spatial_dimensions)])
    return idx.astype(dtype)


def normalize_to(target, source=1, epsilon=1e-5, batch_dims=1):
    """
    Multiplies the target so that its total content matches the source.

    :param target: a tensor
    :param source: a tensor or number
    :param epsilon: small number to prevent division by zero or None.
    :return: normalized tensor of the same shape as target
    """
    target_total = math.sum(target, axis=tuple(range(batch_dims, math.ndims(target))), keepdims=True)
    denominator = math.maximum(target_total, epsilon) if epsilon is not None else target_total
    source_total = math.sum(source, axis=tuple(range(batch_dims, math.ndims(source))), keepdims=True)
    return target * (source_total / denominator)


def batch_align(tensor, innate_dims, target, convert_to_same_backend=True):
    if isinstance(tensor, (tuple, list)):
        return [batch_align(t, innate_dims, target) for t in tensor]
    # --- Convert type ---
    if convert_to_same_backend:
        backend = math.choose_backend([tensor, target])
        tensor = backend.as_tensor(tensor)
        target = backend.as_tensor(target)
    # --- Batch align ---
    ndims = len(math.staticshape(tensor))
    if ndims <= innate_dims:
        return tensor  # There is no batch dimension
    target_ndims = len(math.staticshape(target))
    assert target_ndims >= ndims
    if target_ndims == ndims:
        return tensor
    return math.expand_dims(tensor, axis=(-innate_dims - 1), number=(target_ndims - ndims))


def batch_align_scalar(tensor, innate_spatial_dims, target):
    if math.staticshape(tensor)[-1] != 1:
        tensor = math.expand_dims(tensor, -1)
    result = batch_align(tensor, innate_spatial_dims + 1, target)
    return result


def blur(field, radius, cutoff=None, kernel="1/1+x"):
    """
Warning: This function can cause NaN in the gradients, reason unknown.

Runs a blur kernel over the given tensor.
    :param field: tensor
    :param radius: weight function curve scale
    :param cutoff: kernel size
    :param kernel: Type of blur kernel (str). Must be in ('1/1+x', 'gauss')
    :return:
    """
    if cutoff is None:
        cutoff = min(int(round(radius * 3)), *field.shape[1:-1])

    xyz = np.meshgrid(*[range(-int(cutoff), (cutoff) + 1) for _ in field.shape[1:-1]])
    d = np.float32(np.sqrt(np.sum([x**2 for x in xyz], axis=0)))
    if kernel == "1/1+x":
        weights = np.float32(1) / (d / radius + 1)
    elif kernel.lower() == "gauss":
        weights = math.exp(- d / radius / 2)
    else:
        raise ValueError("Unknown kernel: %s" % kernel)
    weights /= math.sum(weights)
    weights = math.reshape(weights, list(weights.shape) + [1, 1])
    return math.conv(field, weights)


def l1_loss(tensor, batch_norm=True, reduce_batches=True):
    if struct.isstruct(tensor):
        all_tensors = struct.flatten(tensor)
        return sum(l1_loss(tensor, batch_norm, reduce_batches) for tensor in all_tensors)
    if reduce_batches:
        total_loss = math.sum(math.abs(tensor))
    else:
        total_loss = math.sum(math.abs(tensor), axis=list(range(1, len(tensor.shape))))
    if batch_norm and reduce_batches:
        batch_size = math.shape(tensor)[0]
        return math.div(total_loss, math.to_float(batch_size))
    else:
        return total_loss


def l2_loss(tensor, batch_norm=True):
    return l_n_loss(tensor, 2, batch_norm=batch_norm)


def l_n_loss(tensor, n, batch_norm=True):
    if struct.isstruct(tensor):
        all_tensors = struct.flatten(tensor)
        return sum(l_n_loss(tensor, n, batch_norm) for tensor in all_tensors)
    total_loss = math.sum(tensor ** n) / n
    if batch_norm:
        batch_size = math.shape(tensor)[0]
        return math.div(total_loss, math.to_float(batch_size))
    else:
        return total_loss


# Divergence

def divergence(vel, dx=1, difference='central'):
    """
    Computes the spatial divergence of a vector channel from finite differences.

    :param vel: tensor of shape (batch size, spatial dimensions..., spatial rank)
    :param dx: distance between adjacent grid points (default 1)
    :param difference: type of difference, one of ('forward', 'central') (default 'forward')
    :return: tensor of shape (batch size, spatial dimensions..., 1)
    """
    assert difference in ('central', 'forward')
    rank = spatial_rank(vel)
    if difference == 'forward':
        return _forward_divergence_nd(vel) / dx ** rank
    else:
        return _central_divergence_nd(vel) / (2 * dx) ** rank


def _forward_divergence_nd(field):
    rank = spatial_rank(field)
    dims = range(rank)
    components = []
    for dimension in dims:
        vq = field[..., (rank - dimension - 1)]
        upper_slices = [(slice(1, None) if i == dimension else slice(None)) for i in dims]
        lower_slices = [(slice(-1) if i == dimension else slice(None)) for i in dims]
        diff = vq[(slice(None),) + upper_slices] - vq[(slice(None),) + lower_slices]
        padded = math.pad(diff, [[0, 0]] + [([0, 1] if i == dimension else [0, 0]) for i in dims])
        components.append(padded)
    return math.expand_dims(math.sum(components, 0), -1)


def _central_divergence_nd(tensor):
    rank = spatial_rank(tensor)
    dims = range(rank)
    components = []
    tensor = math.pad(tensor, _get_pad_width(rank))
    for dimension in dims:
        upper_slices = [(slice(2, None) if i == dimension else slice(1, -1)) for i in dims]
        lower_slices = [(slice(-2) if i == dimension else slice(1, -1)) for i in dims]
        diff = tensor[(slice(None),) + upper_slices + [rank - dimension - 1]] \
            - tensor[(slice(None),) + lower_slices + [rank - dimension - 1]]
        components.append(diff)
    return math.expand_dims(math.sum(components, 0), -1)


# Gradient

def gradient(tensor, dx=1, difference='forward', padding='replicate'):
    """
    Calculates the gradient of a scalar channel from finite differences.
    The gradient vectors are in reverse order, lowest dimension first.

    :param tensor: channel with shape (batch_size, spatial_dimensions..., 1)
    :param dx: physical distance between grid points (default 1)
    :param difference: type of difference, one of ('forward', 'backward', 'central') (default 'forward')
    :return: tensor of shape (batch_size, spatial_dimensions..., spatial rank)
    """
    if tensor.shape[-1] != 1:
        raise ValueError('Gradient requires a scalar channel as input')
    dims = range(spatial_rank(tensor))
    field = tensor[..., 0]

    if 1 in field.shape[1:]:
        raise ValueError('All spatial dimensions must have size larger than 1, got {}'.format(tensor.shape))

    if difference.lower() == 'central':
        return _central_diff_nd(tensor, dims, padding) / (dx * 2)
    elif difference.lower() == 'forward':
        return _forward_diff_nd(field, dims, padding) / dx
    elif difference.lower() == 'backward':
        return _backward_diff_nd(field, dims, padding) / dx
    else:
        raise ValueError('Invalid difference type: {}. Can be CENTRAL or FORWARD'.format(difference))


def _backward_diff_nd(field, dims, padding):
    df_dq = []
    for dimension in dims:
        upper_slices = tuple([(slice(1, None) if i == dimension else slice(None)) for i in dims])
        lower_slices = tuple([(slice(-1) if i == dimension else slice(None)) for i in dims])
        diff = field[(slice(None),) + upper_slices] - field[(slice(None),) + lower_slices]
        padded = math.pad(diff, [[0, 0]] + [([1, 0] if i == dimension else [0, 0]) for i in dims], mode=padding)
        df_dq.append(padded)
    return math.stack(df_dq, axis=-1)


def _forward_diff_nd(field, dims, padding):
    df_dq = []
    for dimension in dims:
        upper_slices = tuple([(slice(1, None) if i == dimension else slice(None)) for i in dims])
        lower_slices = tuple([(slice(-1) if i == dimension else slice(None)) for i in dims])
        diff = field[(slice(None),) + upper_slices] - field[(slice(None),) + lower_slices]
        padded = math.pad(diff, [[0, 0]] + [([0, 1] if i == dimension else [0, 0]) for i in dims], mode=padding)
        df_dq.append(padded)
    return math.stack(df_dq, axis=-1)


def _central_diff_nd(field, dims, padding):
    field = math.pad(field, math.nd._get_pad_width(spatial_rank(field)), mode=padding)
    df_dq = []
    for dimension in dims:
        upper_slices = tuple([(slice(2, None) if i == dimension else slice(1, -1)) for i in dims])
        lower_slices = tuple([(slice(-2) if i == dimension else slice(1,-1)) for i in dims])
        diff = field[(slice(None),) + upper_slices + (0,)] - field[(slice(None),) + lower_slices + (0,)]
        df_dq.append(diff)
    return math.stack(df_dq, axis=-1)


def axis_gradient(tensor, spatial_axis):
    dims = range(spatial_rank(tensor))
    upper_slices = tuple([(slice(1, None) if i == spatial_axis else slice(None)) for i in dims])
    lower_slices = tuple([(slice(-1) if i == spatial_axis else slice(None)) for i in dims])
    diff = tensor[(slice(None),) + upper_slices + (slice(None),)] \
        - tensor[(slice(None),) + lower_slices + (slice(None),)]
    return diff


# Laplace

def laplace(tensor, padding='replicate', axes=None):
    """
    Spatial Laplace operator as defined for scalar fields.
    If a vector field is passed, the laplace is computed component-wise.

    :param tensor: n-dimensional field of shape (batch, spacial dimensions..., components)
    :param padding: 'valid', 'constant', 'reflect', 'replicate', 'cyclic'
    :param axes: The second derivative along these axes is summed over
    :type axes: list
    :return: tensor of same shape
    """
    rank = spatial_rank(tensor)
<<<<<<< HEAD
    if padding.lower() in ('constant', 'reflect', 'replicate'):
        tensor = math.pad(
            tensor,
            _get_pad_width_axes(rank, axes, val_true=[1, 1], val_false=[0, 0]),
            padding)
=======
    if padding is None or padding.lower() == 'valid':
        pass  # do not pad tensor
    elif padding.lower() == 'cyclic' or padding.lower() == 'wrap':
        return fourier_laplace(tensor)
    else:
        tensor = math.pad(tensor, [[0,0]] + [([1,1] if _contains_axis(axes, i, rank) else [0,0]) for i in range(rank)] + [[0,0]], padding)
>>>>>>> 8e4b0e37
    # --- convolutional laplace ---
    if axes is not None:
        return _sliced_laplace_nd(tensor, axes)
    if rank == 2:
        return _conv_laplace_2d(tensor)
    elif rank == 3:
        return _conv_laplace_3d(tensor)
    else:
        return _sliced_laplace_nd(tensor)


def _get_pad_width_axes(rank, axes, val_true=[1, 1], val_false=[0, 0]):
    beg_shape = [[0, 0]]
    end_shape = [[0, 0]]
    mid_shape = []
    for i in range(rank):
        if _contains_axis(axes, i, rank):
            mid_shape.append(val_true)
        else:
            mid_shape.append(val_false)
    return beg_shape + mid_shape + end_shape


def _get_pad_width(rank):
    return [[0, 0]] + [[1, 1]] * rank + [[0, 0]]


def _conv_laplace_2d(tensor):
    kernel = np.zeros((3, 3, 1, 1), np.float32)
    kernel[1, 1, 0, 0] = -4
    kernel[(0, 1, 1, 2), (1, 0, 2, 1), 0, 0] = 1
    if tensor.shape[-1] == 1:
        return math.conv(tensor, kernel, padding='VALID')
    else:
        return math.concat([math.conv(tensor[..., i:i + 1], kernel, padding='VALID')
                           for i in range(tensor.shape[-1])], -1)


def _conv_laplace_3d(tensor):
    """
    3D/Cube laplace stencil in 3D+2D [3,3,3,1,1]
    array([[[[[ 0.]], [[ 0.]], [[ 0.]]],
            [[[ 0.]], [[ 1.]], [[ 0.]]],
            [[[ 0.]], [[ 0.]], [[ 0.]]]],
           [[[[ 0.]], [[ 1.]], [[ 0.]]],
            [[[ 1.]], [[-6.]], [[ 1.]]],
            [[[ 0.]], [[ 1.]], [[ 0.]]]],
           [[[[ 0.]], [[ 0.]], [[ 0.]]],
            [[[ 0.]], [[ 1.]], [[ 0.]]],
            [[[ 0.]], [[ 0.]], [[ 0.]]]]]
    returns ...
    """
    kernel = np.array([[[0., 0., 0.], [0., 1., 0.], [0., 0., 0.]],
                       [[0., 1., 0.], [1., -6., 1.], [0., 1., 0.]],
                       [[0., 0., 0.], [0., 1., 0.], [0., 0., 0.]]],
                      dtype=np.float32)
    kernel = kernel.reshape((3, 3, 3, 1, 1))
    if tensor.shape[-1] == 1:
        return math.conv(tensor, kernel, padding='VALID')
    else:
        return math.concat([math.conv(tensor[..., i:i + 1], kernel, padding='VALID')
                            for i in range(tensor.shape[-1])], -1)


def _sliced_laplace_nd(tensor, axes=None):
    """
    Laplace Stencil for N-Dimensions
    aggregated from (c)enter, (u)pper, and (l)ower parts
    """
    rank = spatial_rank(tensor)
    dims = range(rank)
    components = []
    for ax in dims:
        if _contains_axis(axes, ax, rank):
            c_slices = tuple([(slice(1, -1) if i == ax
                               else 
                                    slice(1, -1) if _contains_axis(axes, i, rank)
                                    else slice(None))
                              for i in dims])
            u_slices = tuple([(slice(2, None) if i == ax
                               else 
                                    slice(1, -1) if _contains_axis(axes, i, rank)
                                    else slice(None))
                              for i in dims])
            l_slices = tuple([(slice(-2) if i == ax
                               else 
                                    slice(1, -1) if _contains_axis(axes, i, rank)
                                    else slice(None))
                              for i in dims])
            diff = tensor[(slice(None),) + u_slices + (slice(None),)] \
                + tensor[(slice(None),) + l_slices + (slice(None),)] \
                - 2 * tensor[(slice(None),) + c_slices + (slice(None),)]
            components.append(diff)
    return math.sum(components, 0)


def _contains_axis(axes, axis, sp_rank):
    assert -sp_rank <= axis < sp_rank
    return (axes is None) or (axis in axes) or (axis + sp_rank in axes)


def map_for_axes(function, obj, axes, rank):
    if axes is None:
        return function(obj)
    else:
        return [(function(collapsed_gather_nd(obj, i)) if _contains_axis(axes, i, rank)
                 else collapsed_gather_nd(obj, i))
                for i in range(rank)]


def fourier_laplace(tensor):
    frequencies = math.fft(math.to_complex(tensor))
    k = fftfreq(math.staticshape(tensor)[1:-1], mode='square')
    fft_laplace = -(2 * np.pi)**2 * k
    return math.ifft(frequencies * fft_laplace)


def fftfreq(resolution, mode='vector', dtype=np.float32):
    assert mode in ('vector', 'absolute', 'square')
    k = np.meshgrid(*[np.fft.fftfreq(int(n)) for n in resolution], indexing='ij')
    k = math.expand_dims(math.stack(k, -1), 0)
    k = k.astype(dtype)
    if mode == 'vector':
        return k
    k = math.sum(k**2, axis=-1, keepdims=True)
    if mode == 'square':
        return k
    else:
        return math.sqrt(k)


# Downsample / Upsample

def downsample2x(tensor, interpolation='linear'):
    if struct.isstruct(tensor):
        return struct.map(lambda s: downsample2x(s, interpolation), 
                          tensor, recursive=False)

    if interpolation.lower() != 'linear':
        raise ValueError('Only linear interpolation supported')
    dims = range(spatial_rank(tensor))
    tensor = math.pad(tensor,
                      [[0, 0]]
                      + [([0, 1] if (dim % 2) != 0 else [0, 0]) for dim in tensor.shape[1:-1]]
                      + [[0, 0]], 'replicate')
    for dimension in dims:
        upper_slices = tuple([(slice(1, None, 2) if i == dimension else slice(None)) for i in dims])
        lower_slices = tuple([(slice(0, None, 2) if i == dimension else slice(None)) for i in dims])
        tensor_sum = tensor[(slice(None),) + upper_slices + (slice(None),)] + tensor[(slice(None),) + lower_slices + (slice(None),)]
        tensor = tensor_sum / 2
    return tensor


def upsample2x(tensor, interpolation='linear'):
    if struct.isstruct(tensor):
        return struct.map(lambda s: upsample2x(s, interpolation), tensor, recursive=False)

    if interpolation.lower() != 'linear':
        raise ValueError('Only linear interpolation supported')
    dims = range(spatial_rank(tensor))
    vlen = tensor.shape[-1]
    spatial_dims = tensor.shape[1:-1]
    rank = spatial_rank(tensor)
    tensor = math.pad(tensor, _get_pad_width(rank), 'replicate')
    for dim in dims:
        left_slices_1 = tuple([(slice(2, None) if i == dim else slice(None)) for i in dims])
        left_slices_2 = tuple([(slice(1,-1) if i == dim else slice(None)) for i in dims])
        right_slices_1 = tuple([(slice(1, -1) if i == dim else slice(None)) for i in dims])
        right_slices_2 = tuple([(slice(-2) if i == dim else slice(None)) for i in dims])
        left = 0.75 * tensor[(slice(None),) + left_slices_2 + (slice(None),)] + 0.25 * tensor[(slice(None),) + left_slices_1 + (slice(None),)]
        right = 0.25 * tensor[(slice(None),) + right_slices_2 + (slice(None),)] + 0.75 * tensor[(slice(None),) + right_slices_1 + (slice(None),)]
        combined = math.stack([right, left], axis=2 + dim)
        tensor = math.reshape(combined, [-1] + [spatial_dims[dim] * 2 if i == dim else tensor.shape[i + 1] for i in dims] + [vlen])
    return tensor


def spatial_sum(tensor):
    summed = math.sum(tensor, axis=math.dimrange(tensor))
    for i in math.dimrange(tensor):
        summed = math.expand_dims(summed, i)
    return summed


def interpolate_linear(tensor, upper_weight, dimensions):
    """

    :param tensor:
    :param upper_weight: tensor of floats (leading dimensions must be 1) or nan to ignore interpolation along this axis
    :param dimensions: list or tuple of dimensions (first spatial axis=1) to be interpolated. Other axes are ignored.
    :return:
    """
    lower_weight = 1 - upper_weight
    for dimension in spatial_dimensions(tensor):
        if dimension in dimensions:
            upper_slices = tuple([(slice(1, None) if i == dimension else slice(None)) for i in all_dimensions(tensor)])
            lower_slices = tuple([(slice(-1) if i == dimension else slice(None)) for i in all_dimensions(tensor)])
            tensor = math.mul(tensor[upper_slices], upper_weight[..., dimension - 1]) + math.mul(tensor[lower_slices], lower_weight[..., dimension - 1])
    return tensor<|MERGE_RESOLUTION|>--- conflicted
+++ resolved
@@ -277,20 +277,12 @@
     :return: tensor of same shape
     """
     rank = spatial_rank(tensor)
-<<<<<<< HEAD
-    if padding.lower() in ('constant', 'reflect', 'replicate'):
-        tensor = math.pad(
-            tensor,
-            _get_pad_width_axes(rank, axes, val_true=[1, 1], val_false=[0, 0]),
-            padding)
-=======
     if padding is None or padding.lower() == 'valid':
         pass  # do not pad tensor
     elif padding.lower() == 'cyclic' or padding.lower() == 'wrap':
         return fourier_laplace(tensor)
     else:
-        tensor = math.pad(tensor, [[0,0]] + [([1,1] if _contains_axis(axes, i, rank) else [0,0]) for i in range(rank)] + [[0,0]], padding)
->>>>>>> 8e4b0e37
+        tensor = math.pad(tensor, _get_pad_width_axes(rank, axes, val_true=[1, 1], val_false=[0, 0]), padding)
     # --- convolutional laplace ---
     if axes is not None:
         return _sliced_laplace_nd(tensor, axes)
