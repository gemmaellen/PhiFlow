<<<<<<< HEAD
import tensorflow as tf
if tf.__version__[0] == '2':
    tf = tf.compat.v1
    tf.disable_eager_execution()

=======
>>>>>>> a5a1c74d
from phi import math

import tensorflow
tf = tensorflow
if int(tf.__version__[0]) > 1:
    import warnings
    warnings.warn('TensorFlow 2 is not fully supported by PhiFlow.')

from .tf_backend import TFBackend
TF_BACKEND = TFBackend()
math.DYNAMIC_BACKEND.add_backend(TF_BACKEND)

<|MERGE_RESOLUTION|>--- conflicted
+++ resolved
@@ -1,20 +1,14 @@
-<<<<<<< HEAD
-import tensorflow as tf
-if tf.__version__[0] == '2':
-    tf = tf.compat.v1
-    tf.disable_eager_execution()
-
-=======
->>>>>>> a5a1c74d
 from phi import math
 
 import tensorflow
-tf = tensorflow
-if int(tf.__version__[0]) > 1:
+if int(tensorflow.__version__[0]) > 1:
     import warnings
     warnings.warn('TensorFlow 2 is not fully supported by PhiFlow.')
+    tensorflow = tensorflow.compat.v1
+    tensorflow.disable_eager_execution()
 
+tf = tensorflow
+    
 from .tf_backend import TFBackend
 TF_BACKEND = TFBackend()
-math.DYNAMIC_BACKEND.add_backend(TF_BACKEND)
-
+math.DYNAMIC_BACKEND.add_backend(TF_BACKEND)