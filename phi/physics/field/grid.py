import numpy as np
import six

from phi import math, struct
from phi.geom import AABox
from phi.geom.geometry import assert_same_rank
from phi.math.helper import map_for_axes
from phi.physics.domain import Domain
from phi.physics.material import Material
from phi.struct.functions import mappable
from phi.struct.tensorop import collapse

from .field import Field, propagate_flags_children
from .flag import SAMPLE_POINTS


def _crop_for_interpolation(data, offset_float, window_resolution):
    offset = math.to_int(offset_float)
    slices = [slice(o, o+res+1) for o, res in zip(offset, window_resolution)]
    data = data[tuple([slice(None)] + slices + [slice(None)])]
    return data


@struct.definition()
class CenteredGrid(Field):

    def __init__(self, data, box=None, extrapolation='boundary', name=None, **kwargs):
        """Create new CenteredGrid from array like data
        
        :param data: numerical values to be set as values of CenteredGrid (immutable)
        :type data: array-like
        :param box: numerical values describing the surrounding area of the CenteredGrid, defaults to None
        :type box: domain.box, optional
        :param extrapolation: set conditions for boundaries, defaults to 'boundary'
        :type extrapolation: str, optional
        :param name: give CenteredGrid a custom name (immutable), defaults to None
        :type name: string, optional
        """                
        Field.__init__(self, **struct.kwargs(locals()))
        self._sample_points = None

    @staticmethod
    def sample(value, domain, batch_size=None, name=None):
        assert isinstance(domain, Domain)
        if isinstance(value, Field):
            assert_same_rank(value.rank, domain.rank, 'rank of value (%s) does not match domain (%s)' % (value.rank, domain.rank))
            if isinstance(value, CenteredGrid) and value.box == domain.box and np.all(value.resolution == domain.resolution):
                data = value.data
            else:
                point_field = CenteredGrid.getpoints(domain.box, domain.resolution)
                point_field._batch_size = batch_size
                data = value.at(point_field).data
        else:  # value is constant
            components = math.staticshape(value)[-1] if math.ndims(value) > 0 else 1
            data = math.zeros((batch_size,) + tuple(domain.resolution) + (components,)) + value
        return CenteredGrid(data, box=domain.box, extrapolation=Material.extrapolation_mode(domain.boundaries), name=name)

    @struct.variable()
    def data(self, data):
        if data is None:
            return None
        if isinstance(data, (tuple, list)):
            data = np.array(data)  # numbers or objects
        while math.ndims(data) < 2:
            data = math.expand_dims(data)
        return data
    data.override(struct.staticshape, lambda self, data: (self._batch_size,) + math.staticshape(data)[1:])

    @property
    def resolution(self):
        return math.as_tensor(math.staticshape(self.data)[1:-1])

    @struct.constant(dependencies=Field.data)
    def box(self, box):
        return AABox.to_box(box, resolution_hint=self.resolution)

    @property
    def dx(self):
        return self.box.size / self.resolution

    @property
    def rank(self):
        return math.spatial_rank(self.data)

    @struct.constant(default='boundary')
    def extrapolation(self, extrapolation):
        if extrapolation is None:
            return 'boundary'
        assert extrapolation in ('periodic', 'constant', 'boundary') or isinstance(extrapolation, (tuple, list)), extrapolation
        return collapse(extrapolation)

    @struct.constant(default=0.0)
    def extrapolation_value(self, value):
        return collapse(value)

    @struct.constant(default='linear')
    def interpolation(self, interpolation):
        assert interpolation == 'linear'
        return interpolation

    def sample_at(self, points):
        if not isinstance(self.extrapolation, six.string_types) or self.extrapolation_value != 0:
            return self._padded_resample(points)
        local_points = self.box.global_to_local(points)
        local_points = math.mul(local_points, math.to_float(self.resolution)) - 0.5
        resampled = math.resample(self.data, local_points, boundary=_pad_mode(self.extrapolation), interpolation=self.interpolation)
        return resampled

    def at(self, other_field):
        if self.compatible(other_field):
            return self
        if isinstance(other_field, CenteredGrid) and np.allclose(self.dx, other_field.dx):
            paddings = _required_paddings_transposed(self.box, self.dx, other_field.box)
            if math.sum(paddings) == 0:
                origin_in_local = self.box.global_to_local(other_field.box.lower) * self.resolution
                data = _crop_for_interpolation(self.data, origin_in_local, other_field.resolution)
                dimensions = self.resolution != other_field.resolution
                dimensions = [d for d in math.spatial_dimensions(data) if dimensions[d-1]]
                data = math.interpolate_linear(data, origin_in_local % 1.0, dimensions)
                return CenteredGrid(data, other_field.box, name=self.name, batch_size=self._batch_size)
            elif math.sum(paddings) < 16:
                padded = self.padded(np.transpose(paddings).tolist())
                return padded.at(other_field)
        return Field.at(self, other_field)

    @property
    def component_count(self):
        return self.data.shape[-1]

    def unstack(self):
        flags = propagate_flags_children(self.flags, self.rank, 1)
        components = math.unstack(self.data, axis=-1, keepdims=True)
        return [CenteredGrid(component, box=self.box, flags=flags, batch_size=self._batch_size) for i, component in enumerate(components)]

    @property
    def points(self):
        if SAMPLE_POINTS in self.flags:
            return self
        if self._sample_points is None:
            self._sample_points = CenteredGrid.getpoints(self.box, self.resolution)
        return self._sample_points

    def compatible(self, other_field):
        if not other_field.has_points:
            return True
        if isinstance(other_field, CenteredGrid):
            if self.box != other_field.box:
                return False
            if self.rank != other_field.rank:
                return False
            for r1, r2 in zip(self.resolution, other_field.resolution):
                if r1 != r2 and r2 != 1 and r1 != 1:
                    return False
            return True
        else:
            return False

    def __repr__(self):
        if self.is_valid:
            return 'Grid[%s(%d), size=%s]' % ('x'.join([str(r) for r in self.resolution]), self.component_count, self.box.size)
        else:
            return struct.Struct.__repr__(self)

    def padded(self, widths):
<<<<<<< HEAD
        data = math.pad(self.data, [[0, 0]] + widths + [[0, 0]], _pad_mode(self.extrapolation))
=======
        if isinstance(widths, int):
            widths = [[widths, widths]] * self.rank
        data = math.pad(self.data, [[0, 0]]+widths+[[0, 0]], _pad_mode(self.extrapolation), constant_values=_pad_value(self.extrapolation_value))
>>>>>>> 0136ca87
        w_lower, w_upper = np.transpose(widths)
        box = AABox(self.box.lower - w_lower * self.dx, self.box.upper + w_upper * self.dx)
        return self.copied_with(data=data, box=box)

    def axis_padded(self, axis, lower, upper):
        widths = [[lower, upper] if ax == axis else [0, 0] for ax in range(self.rank)]
        return self.padded(widths)

    @staticmethod
    def getpoints(box, resolution):
        idx_zyx = np.meshgrid(*[np.linspace(0.5 / dim, 1 - 0.5 / dim, dim) for dim in resolution], indexing="ij")
        local_coords = math.expand_dims(math.stack(idx_zyx, axis=-1), 0).astype(np.float32)
        points = box.local_to_global(local_coords)
        return CenteredGrid(points, box, name='grid_centers(%s, %s)' % (box, resolution), flags=[SAMPLE_POINTS])

    def laplace(self, physical_units=True, axes=None):
        if not physical_units:
            data = math.laplace(self.data, padding=_pad_mode(self.extrapolation), axes=axes, dx=1)
        else:
            if not self.has_cubic_cells:
                raise NotImplementedError('Only cubic cells supported.')
            data = math.laplace(self.data, padding=_pad_mode(self.extrapolation), axes=axes, dx=self.dx[0])
        extrapolation = map_for_axes(_gradient_extrapolation, self.extrapolation, axes, self.rank)
        return self.copied_with(data=data, extrapolation=extrapolation, flags=())

    def gradient(self, physical_units=True, difference='forward', padding='inherit', extrapolation='inherit'):
        if padding == 'inherit':
            pad = _pad_mode(self.extrapolation)
        else:
            pad = padding
        if extrapolation == 'inherit':
            ext = _gradient_extrapolation(self.extrapolation)
        else:
            ext = extrapolation
        if not physical_units or self.has_cubic_cells:
            data = math.gradient(self.data, dx=np.mean(self.dx), padding=pad,
                                 difference=difference)
            return self.copied_with(data=data, extrapolation=ext, flags=())
        else:
            raise NotImplementedError('Only cubic cells supported.')

    @property
    def has_cubic_cells(self):
        return np.allclose(self.dx, np.mean(self.dx))

    def normalized(self, total, epsilon=1e-5):
        if isinstance(total, CenteredGrid):
            total = total.data
        normalize_data = math.normalize_to(self.data, total, epsilon)
        return self.with_data(normalize_data)

    def _padded_resample(self, points):
        data = self.padded([[1, 1]] * self.rank).data
        local_points = self.box.global_to_local(points)
        local_points = local_points * math.to_float(self.resolution) + 0.5  # depends on amount of padding
        resampled = math.resample(data, local_points, boundary='replicate', interpolation=self.interpolation)
        return resampled


def _required_paddings_transposed(box, dx, target):
    lower = math.to_int(math.ceil(math.maximum(0, box.lower - target.lower) / dx))
    upper = math.to_int(math.ceil(math.maximum(0, target.upper - box.upper) / dx))
    return [lower, upper]


def _pad_mode(extrapolation):
    """ Inserts 'constant' padding for batch dimension and channel dimension. """
    if isinstance(extrapolation, six.string_types):
        return _pad_mode_str(extrapolation)
    else:
        return _pad_mode_str(['constant'] + list(extrapolation) + ['constant'])


def _pad_value(value):
    if math.is_tensor(value):
        return value
    else:
        return [0] + list(value) + [0]

@mappable()
def _pad_mode_str(extrapolation):
    """
Converts an extrapolation string (or struct of strings) to a string that can be passed to math functions like math.pad or math.resample.
    :param extrapolation: field extrapolation
    :type extrapolation: string (or iterable of strings with @mappable)
    :return: padding mode, same type as extrapolation
    """
    return {'periodic': 'circular',
            'boundary': 'replicate',
            'constant': 'constant'}[extrapolation]


@mappable()
def _gradient_extrapolation(extrapolation):
    """
Given the extrapolation of a field, returns the extrapolation mode of the corresponding gradient field.
    :param extrapolation: string or struct of strings
    :type extrapolation: string (or iterable of strings with @mappable)
    :return: same type as extrapolation
    """
    return {'periodic': 'periodic',
            'boundary': 'constant',
            'constant': 'constant'}[extrapolation]<|MERGE_RESOLUTION|>--- conflicted
+++ resolved
@@ -162,13 +162,9 @@
             return struct.Struct.__repr__(self)
 
     def padded(self, widths):
-<<<<<<< HEAD
-        data = math.pad(self.data, [[0, 0]] + widths + [[0, 0]], _pad_mode(self.extrapolation))
-=======
         if isinstance(widths, int):
             widths = [[widths, widths]] * self.rank
-        data = math.pad(self.data, [[0, 0]]+widths+[[0, 0]], _pad_mode(self.extrapolation), constant_values=_pad_value(self.extrapolation_value))
->>>>>>> 0136ca87
+        data = math.pad(self.data, [[0, 0]] + widths + [[0, 0]], _pad_mode(self.extrapolation), constant_values=_pad_value(self.extrapolation_value))
         w_lower, w_upper = np.transpose(widths)
         box = AABox(self.box.lower - w_lower * self.dx, self.box.upper + w_upper * self.dx)
         return self.copied_with(data=data, box=box)
