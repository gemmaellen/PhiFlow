--- conflicted
+++ resolved
@@ -83,15 +83,10 @@
         else:
             sidx, sorting = sparse_indices(dimensions, periodic)
             sval_data = sparse_values(dimensions, active_mask, fluid_mask, sorting, periodic)
-<<<<<<< HEAD
-            A = math.choose_backend(field).sparse_tensor(indices=sidx, values=sval_data, shape=[N, N])
-        # Solve
-=======
             backend = math.choose_backend(field)
             sval_data = backend.cast(sval_data, field.dtype)
             A = backend.sparse_tensor(indices=sidx, values=sval_data, shape=[N, N])
 
->>>>>>> 2ac88e1b
         if self.autodiff:
             pressure, iteration = sparse_cg(field, A, self.max_iterations, guess, self.accuracy, back_prop=True) 
         else:
