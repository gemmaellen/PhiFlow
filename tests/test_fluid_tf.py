from unittest import TestCase

import numpy

<<<<<<< HEAD
from phi.data.fluidformat import Scene
from phi.geom import Sphere, box
from phi.physics.domain import Domain
from phi.physics.field.effect import Inflow
from phi.physics.material import CLOSED
from phi.physics.obstacle import Obstacle
from phi.physics.fluid import Fluid, IncompressibleFlow
from phi.physics.world import World
from phi.tf.flow import Session, placeholder, variable, tf_bake_subgraph, tf_bake_graph
import tensorflow as tf
if tf.__version__[0] == '2':
    tf = tf.compat.v1
    tf.disable_eager_execution()
=======
from phi.tf.flow import tf, Session, placeholder, variable, tf_bake_subgraph, tf_bake_graph, Noise, constant, struct, OPEN, PERIODIC, STICKY, SLIPPERY, World, Fluid, IncompressibleFlow, Obstacle, CLOSED, Inflow, Domain, Sphere, box, Scene, math

>>>>>>> 4f5e6780

class TestFluidTF(TestCase):

    def test_fluid_tf(self):
        tf.reset_default_graph()
        world = World()
        fluid = Fluid(Domain([16, 16]))
        world.add(fluid, physics=IncompressibleFlow())
        world.add(Inflow(Sphere((8, 8), radius=4)))
        world.add(Obstacle(box[4:16, 0:8]))
        fluid_in = fluid.copied_with(density=placeholder, velocity=placeholder)
        fluid_out = world.step(fluid_in)
        self.assertIsInstance(fluid_out, Fluid)
        session = Session(Scene.create('data', copy_calling_script=False))
        fluid = session.run(fluid_out, {fluid_in: fluid})
        fluid = session.run(fluid_out, {fluid_in: fluid})
        self.assertIsInstance(fluid, Fluid)

    def test_fluid_tf_equality(self):
        tf.reset_default_graph()
        _sess = tf.InteractiveSession()
        for domain in [
            Domain([8, 6], boundaries=OPEN),
            Domain([8, 6], boundaries=STICKY),
            Domain([8, 6], boundaries=SLIPPERY),
            Domain([8, 6], boundaries=PERIODIC),
            Domain([8, 6], boundaries=[PERIODIC, [OPEN, STICKY]])
        ]:
            print('Comparing on domain %s' % (domain.boundaries,))
            np_fluid = Fluid(domain, density=Noise(), velocity=Noise(), batch_size=10)
            tf_fluid = constant(np_fluid)
            physics = IncompressibleFlow(conserve_density=False)
            for _ in range(3):
                np_fluid = physics.step(np_fluid, 1.0)
                tf_fluid = physics.step(tf_fluid, 1.0)
                for np_tensor, tf_tensor in zip(struct.flatten(np_fluid), struct.flatten(tf_fluid)):
                    tf_eval = tf_tensor.eval()
                    numpy.testing.assert_almost_equal(np_tensor, tf_eval, decimal=5)

    def test_tf_subgraph(self):
        tf.reset_default_graph()
        world = World()
        fluid = world.add(Fluid(Domain([16, 16])), physics=IncompressibleFlow())
        tf_bake_subgraph(fluid, Session(Scene.create('data', copy_calling_script=False)))
        world.step()
        self.assertIsInstance(fluid.state, Fluid)
        self.assertIsInstance(fluid.state.density.data, numpy.ndarray)

    def test_tf_worldgraph(self):
        tf.reset_default_graph()
        world = World()
        fluid = world.add(Fluid(Domain([16, 16])), physics=IncompressibleFlow())
        tf_bake_graph(world, Session(Scene.create('data', copy_calling_script=False)))
        world.step()
        self.assertIsInstance(fluid.state, Fluid)
        self.assertIsInstance(fluid.state.density.data, numpy.ndarray)

    def test_gradient_batch_independence(self):
        session = Session(None)  # Used to run the TensorFlow graph

        world = World()
        fluid = world.add(Fluid(Domain([40, 32], boundaries=CLOSED), buoyancy_factor=0.1, batch_size=2), physics=IncompressibleFlow())
        world.add(Inflow(Sphere(center=numpy.array([[5, 4], [5, 8]]), radius=3), rate=0.2))
        fluid.velocity = variable(fluid.velocity)  # create TensorFlow variable
        # fluid.velocity *= 0
        initial_state = fluid.state  # Remember the state at t=0 for later visualization
        session.initialize_variables()

        for frame in range(3):
            world.step(dt=1.5)

        target = session.run(fluid.density).data[0, ...]

        loss = tf.nn.l2_loss(fluid.density.data[1, ...] - target)
        self_loss = tf.nn.l2_loss(fluid.density.data[0, ...] - target)
        # loss = self_loss
        optim = tf.train.GradientDescentOptimizer(learning_rate=0.2).minimize(loss)
        session.initialize_variables()

        for optim_step in range(3):
            _, loss_value, sl_value = session.run([optim, loss, self_loss])

        staggered_velocity = session.run(initial_state.velocity).staggered_tensor()
        numpy.testing.assert_equal(staggered_velocity[0, ...], 0)
        assert numpy.all(~numpy.isnan(staggered_velocity))

    def test_precision_64(self):
        try:
            math.set_precision(64)
            fluid = Fluid(Domain([16, 16]), density=math.maximum(0, Noise()))
            fluid = variable(fluid)
            self.assertEqual(fluid.density.data.dtype.as_numpy_dtype, numpy.float64)
            self.assertEqual(fluid.velocity.unstack()[0].data.dtype.as_numpy_dtype, numpy.float64)
            fluid = IncompressibleFlow().step(fluid, dt=1.0)
            self.assertEqual(fluid.density.data.dtype.as_numpy_dtype, numpy.float64)
            self.assertEqual(fluid.velocity.unstack()[0].data.dtype.as_numpy_dtype, numpy.float64)
        finally:
            math.set_precision(32)  # Reset environment

    def test_precision_16(self):
        try:
            math.set_precision(16)
            fluid = Fluid(Domain([16, 16]), density=math.maximum(0, Noise()))
            fluid = variable(fluid)
            self.assertEqual(fluid.density.data.dtype.as_numpy_dtype, numpy.float16)
            self.assertEqual(fluid.velocity.unstack()[0].data.dtype.as_numpy_dtype, numpy.float16)
            fluid = IncompressibleFlow().step(fluid, dt=1.0)
            self.assertEqual(fluid.density.data.dtype.as_numpy_dtype, numpy.float16)
            self.assertEqual(fluid.velocity.unstack()[0].data.dtype.as_numpy_dtype, numpy.float16)
        finally:
            math.set_precision(32)  # Reset environment<|MERGE_RESOLUTION|>--- conflicted
+++ resolved
@@ -2,24 +2,8 @@
 
 import numpy
 
-<<<<<<< HEAD
-from phi.data.fluidformat import Scene
-from phi.geom import Sphere, box
-from phi.physics.domain import Domain
-from phi.physics.field.effect import Inflow
-from phi.physics.material import CLOSED
-from phi.physics.obstacle import Obstacle
-from phi.physics.fluid import Fluid, IncompressibleFlow
-from phi.physics.world import World
-from phi.tf.flow import Session, placeholder, variable, tf_bake_subgraph, tf_bake_graph
-import tensorflow as tf
-if tf.__version__[0] == '2':
-    tf = tf.compat.v1
-    tf.disable_eager_execution()
-=======
 from phi.tf.flow import tf, Session, placeholder, variable, tf_bake_subgraph, tf_bake_graph, Noise, constant, struct, OPEN, PERIODIC, STICKY, SLIPPERY, World, Fluid, IncompressibleFlow, Obstacle, CLOSED, Inflow, Domain, Sphere, box, Scene, math
 
->>>>>>> 4f5e6780
 
 class TestFluidTF(TestCase):
 
